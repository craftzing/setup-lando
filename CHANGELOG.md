<<<<<<< HEAD
## v3.0.0 - [December 15, 2023](https://github.com/lando/setup-lando/releases/tag/v3.0.0)

### **BREAKING CHANGES**

* Removed `dependency-check` in favor of mechanisms provided by `lando setup`

### New Features

### Bug Fixes

* Fixed `auto-setup` so it _does not_ run on Lando 4_

### Internal

### DEPRECATIONS

* Deprecated `setup` in favor of `auto-setup`
=======
## v2.3.0 - [January 13, 2024](https://github.com/lando/setup-lando/releases/tag/v2.3.0)

* Added support for approved `-slim` variants
* Fixed bug causing `edge` GitHub convenience aliases to not resolve to the correct version
>>>>>>> e5eb40b3

## v2.2.2 - [December 7, 2023](https://github.com/lando/setup-lando/releases/tag/v2.2.2)

* Added passthru support for `3-dev-slim` although it just maps to `3-dev` for now
* Removed `yarn` in favor of `npm`

## v2.2.1 - [November 9, 2023](https://github.com/lando/setup-lando/releases/tag/v2.2.1)

* Fixed bug causing `lando version` output to sometimes contain excess characters
* Fixed bug causing `debug` mode to pollute some intelligence gathering
* Fixed bug causing errors to hang the whole thing when telemetry is `true`

## v2.2.0 - [November 6, 2023](https://github.com/lando/setup-lando/releases/tag/v2.2.0)

* Added support for `lando setup` via the `setup` input
* Bumped action to `node18`
* Fixed bug where `lando` was being invoked in `PATH` instead of directly

## v2.1.0 - [June 13, 2023](https://github.com/lando/setup-lando/releases/tag/v2.1.0)

* Added `lando-version` support for local file paths
* Added support for `debug` toggling via https://github.blog/changelog/2022-05-24-github-actions-re-run-jobs-with-debug-logging
* Deprecated usage of `input.debug` in favor of GHA debugging mechanisms

## v2.0.0 - [June 13, 2023](https://github.com/lando/setup-lando/releases/tag/v2.0.0)

* Added `lando-version` support for `**preview**` branches
* Added `lando-version` support for URLs
* Switched release flow over to [@lando/prepare-release-action](https://github.com/lando/prepare-release-action)

## v2.0.0-beta.2 - [May 5, 2023](https://github.com/lando/setup-lando/releases/tag/v2.0.0-beta.2)

* Added logic around `telemetry`
* Added `v3` `dependency-check` logix

## v2.0.0-beta.1 - [May 1, 2023](https://github.com/lando/setup-lando/releases/tag/v2.0.0-beta.1)

* Initial release. See [README.md](https://github.com/lando/setup-lando).<|MERGE_RESOLUTION|>--- conflicted
+++ resolved
@@ -1,4 +1,3 @@
-<<<<<<< HEAD
 ## v3.0.0 - [December 15, 2023](https://github.com/lando/setup-lando/releases/tag/v3.0.0)
 
 ### **BREAKING CHANGES**
@@ -16,12 +15,11 @@
 ### DEPRECATIONS
 
 * Deprecated `setup` in favor of `auto-setup`
-=======
+
 ## v2.3.0 - [January 13, 2024](https://github.com/lando/setup-lando/releases/tag/v2.3.0)
 
 * Added support for approved `-slim` variants
 * Fixed bug causing `edge` GitHub convenience aliases to not resolve to the correct version
->>>>>>> e5eb40b3
 
 ## v2.2.2 - [December 7, 2023](https://github.com/lando/setup-lando/releases/tag/v2.2.2)
 
