--- conflicted
+++ resolved
@@ -5,20 +5,9 @@
 
 # Windows
 
-<<<<<<< HEAD
-Installing Lando using the PowerShell script method will set up Lando along with Docker Desktop in a configuration optimized for Windows and WSL2. This ensures the lando command is available on your PowerShell, Command Prompt, or other Windows shell, and also to the default user's shells within your WSL2 instances.
+Installing Lando using the PowerShell script method will set up Lando along with Docker Desktop in a configuration optimized for Windows and WSL2. This ensures the `lando` command is available on your PowerShell, Command Prompt, or other Windows shell, and also on the default user's shells within your WSL2 Linux instances.
 
 ## Quick Start
-=======
-Before you start, make sure you've [installed Docker Desktop for Windows](https://docs.docker.com/desktop/install/windows-install/).
-
-## Installer (recommended)
-
-This will install the `lando` command to be available on your "native" Powershell, Command Prompt, or other shell.
-
-::: warning YOU MUST HAVE WSL2 ENABLED
-Make sure that the [WSL2 feature is enabled](https://learn.microsoft.com/en-us/windows/wsl/install) or the Lando installer will fail.
->>>>>>> 8fc11476
 
 1. Open PowerShell.
 2. To install, run the setup script with the following command:
@@ -26,7 +15,6 @@
 iex (irm 'https://get.lando.dev/setup-lando.ps1' -UseB)
 ```
 
-<<<<<<< HEAD
 ## Advanced Installation
 
 The PowerShell installation script supports several options to customize the installation. To use these options, you can download and execute the script locally:
@@ -67,17 +55,8 @@
 
 ## Performance Note
 
-While using Docker containers through Lando on Windows, you may experience slower performance due to the process of accessing and translating files between the native Windows and the Linux file system used by Docker. This is not a limitation of Lando or Docker itself, but rather of the file system transition. For most projects, this setup still performs adequately and integrates seamlessly with Windows applications and IDEs. More advanced users, comfortable with Linux, may prefer to store their project files within the Linux environment in WSL2 to optimize performance.
-=======
-1.  Make sure you are using **at least** Windows 10 Home or Professional version 21H2 or higher
-2.  Download the latest Windows `.exe` installer from [GitHub](https://github.com/lando/lando/releases)
-3.  Double-click on `lando.exe`
-4.  Go through the setup workflow
-5.  Approve various UAC prompts during install
+While using Docker containers through Lando on Windows, you may experience slower performance due to the process of accessing and translating files between the native Windows file system and the Linux file system used by Docker. This is not a limitation of Lando or Docker itself, but rather of the file system transition. For most projects, this setup still performs adequately and integrates seamlessly with Windows applications and IDEs. More advanced users, comfortable with Linux, may prefer to store their project files within the Linux environment in WSL2 to optimize performance.
 
-## Manual Installation in a WSL2 Linux Environment
+## Installation in a WSL2 Linux Environment
 
-If you have already set up a Linux environment within WSL2, you may want to run Lando from within that environment. To do so, follow the [Linux installation instructions](./linux.md).
-
-Note that Lando will still require Docker to be available within the WSL2 environment. Having Docker Desktop for Windows should make Docker available within all your WSL2 environments; alternatively you can [install Docker Engine for Linux](https://docs.docker.com/engine/install/).
->>>>>>> 8fc11476
+If you have already set up a Linux environment within WSL2, the PowerShell script will automatically install Lando within this environment. For those who prefer working exclusively within WSL2, no additional Windows-based installation is necessary. You can install Lando directly within the Linux environment by following the [Linux installation instructions](./linux.md). Note that having Docker Desktop for Windows makes Docker available across all your WSL2 environments, eliminating the need to install Docker Engine separately.