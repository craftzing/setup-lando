--- conflicted
+++ resolved
@@ -31,19 +31,11 @@
   "devDependencies": {
     "@babel/core": "^7.21.5",
     "@babel/eslint-parser": "^7.16.0",
-<<<<<<< HEAD
-    "@lando/vitepress-theme-default-plus": "^1.0.0-beta.39",
-    "@vercel/ncc": "^0.38.1",
-    "eslint": "^7.32.0",
-    "eslint-config-google": "^0.9.1",
-    "shellcheck": "^2.2.0",
-=======
     "@lando/vitepress-theme-default-plus": "^1.0.0-beta.40",
     "@vercel/ncc": "^0.38.1",
     "eslint": "^7.32.0",
     "eslint-config-google": "^0.9.1",
     "ua-parser-js": "^1.0.37",
->>>>>>> 9f2a7c78
     "vitepress": "^1.0.0-rc.42"
   },
   "scripts": {
